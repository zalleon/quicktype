{
  "name": "quicktype",
  "version": "0.1.0",
  "private": true,
  "scripts": {
    "build": "npm install --ignore-scripts && bower install && pulp build -- --source-maps && npm run bundle-cli",
    "test": "npm run build && pulp test && test/test.js",
    "postinstall": "(cd app && npm install) && (cd cli && npm install) && npm run build",
    "start": "cd app && npm start",
    "bundle-cli": "pulp browserify --standalone --skip-entry-point > /tmp/bundle.js && uglifyjs --compress --mangle -- /tmp/bundle.js > cli/bundle.js"
  },
  "devDependencies": {
    "ajv": "^5.2.2",
    "bower": "^1.8.0",
<<<<<<< HEAD
    "lodash": "^4.17.4",
=======
    "deep-equal": "^1.0.1",
>>>>>>> 7a9c6222
    "pulp": "^11.0.2",
    "purescript": "^0.11.6",
    "shelljs": "^0.7.8",
    "uglify-js": "^3.0.26"
  }
}<|MERGE_RESOLUTION|>--- conflicted
+++ resolved
@@ -12,11 +12,8 @@
   "devDependencies": {
     "ajv": "^5.2.2",
     "bower": "^1.8.0",
-<<<<<<< HEAD
     "lodash": "^4.17.4",
-=======
     "deep-equal": "^1.0.1",
->>>>>>> 7a9c6222
     "pulp": "^11.0.2",
     "purescript": "^0.11.6",
     "shelljs": "^0.7.8",
