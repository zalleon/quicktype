import { setUnion, arrayIntercalate, toReadonlyArray, iterableFirst, iterableFind } from "collection-utils";

import { TargetLanguage } from "../TargetLanguage";
import { Type, TypeKind, ClassType, ClassProperty, ArrayType, EnumType, UnionType } from "../Type";
import { nullableFromUnion, matchType, removeNullFromUnion, isNamedType, directlyReachableTypes } from "../TypeUtils";
import { Name, Namer, funPrefixNamer, DependencyName } from "../Naming";
import { Sourcelike, maybeAnnotated } from "../Source";
import { anyTypeIssueAnnotation, nullTypeIssueAnnotation } from "../Annotation";
import {
    legalizeCharacters,
    isAscii,
    isLetterOrUnderscoreOrDigit,
    stringEscape,
    NamingStyle,
    makeNameStyle
} from "../support/Strings";
import { defined, assertNever, panic } from "../support/Support";
import { ConvenienceRenderer, ForbiddenWordsInfo } from "../ConvenienceRenderer";
import { StringOption, EnumOption, BooleanOption, Option, getOptionValues, OptionValues } from "../RendererOptions";
import { assert } from "../support/Support";
import { Declaration } from "../DeclarationIR";
import { RenderContext } from "../Renderer";
import { getAccessorName } from "../AccessorNames";
import { enumCaseValues } from "../EnumValues";
import {
    objectMinimumValue, 
    objectMaximumValue, 
    objectMinimumLength, 
    objectMaximumLength,
    objectPattern,
} from "../ObjectLimits";

const pascalValue: [string, NamingStyle] = ["pascal-case", "pascal"];
const underscoreValue: [string, NamingStyle] = ["underscore-case", "underscore"];
const camelValue: [string, NamingStyle] = ["camel-case", "camel"];
const upperUnderscoreValue: [string, NamingStyle] = ["upper-underscore-case", "upper-underscore"];
const pascalUpperAcronymsValue: [string, NamingStyle] = ["pascal-case-upper-acronyms", "pascal-upper-acronyms"];
const camelUpperAcronymsValue: [string, NamingStyle] = ["camel-case-upper-acronyms", "camel-upper-acronyms"];

export const cPlusPlusOptions = {
    typeSourceStyle: new EnumOption(
        "source-style",
        "Source code generation type,  whether to generate single or multiple source files",
        [["single-source", true], ["multi-source", false]],
        "single-source",
        "secondary"
    ),
    includeLocation: new EnumOption(
        "include-location",
        "Whether json.hpp is to be located globally or locally",
        [["local-include", true], ["global-include", false]],
        "local-include",
        "secondary"
    ),
    codeFormat: new EnumOption(
        "code-format",
        "Generate classes with getters/setters, instead of structs",
        [["with-struct", false], ["with-getter-setter", true]],
        "with-struct"
    ),
    justTypes: new BooleanOption("just-types", "Plain types only", false),
    namespace: new StringOption("namespace", "Name of the generated namespace(s)", "NAME", "quicktype"),
    enumType: new StringOption("enum-type", "Type of enum class", "NAME", "int"),
    typeNamingStyle: new EnumOption<NamingStyle>("type-style", "Naming style for types", [
        pascalValue,
        underscoreValue,
        camelValue,
        upperUnderscoreValue,
        pascalUpperAcronymsValue,
        camelUpperAcronymsValue
    ]),
    memberNamingStyle: new EnumOption<NamingStyle>("member-style", "Naming style for members", [
        underscoreValue,
        pascalValue,
        camelValue,
        upperUnderscoreValue,
        pascalUpperAcronymsValue,
        camelUpperAcronymsValue
    ]),
    enumeratorNamingStyle: new EnumOption<NamingStyle>("enumerator-style", "Naming style for enumerators", [
        upperUnderscoreValue,
        underscoreValue,
        pascalValue,
        camelValue,
        pascalUpperAcronymsValue,
        camelUpperAcronymsValue
    ])
};

export class CPlusPlusTargetLanguage extends TargetLanguage {
    constructor(displayName: string = "C++", names: string[] = ["c++", "cpp", "cplusplus"], extension: string = "cpp") {
        super(displayName, names, extension);
    }

    protected getOptions(): Option<any>[] {
        return [
            cPlusPlusOptions.justTypes,
            cPlusPlusOptions.typeSourceStyle,
            cPlusPlusOptions.includeLocation,
            cPlusPlusOptions.codeFormat,
            cPlusPlusOptions.namespace,
            cPlusPlusOptions.enumType,
            cPlusPlusOptions.typeNamingStyle,
            cPlusPlusOptions.memberNamingStyle,
            cPlusPlusOptions.enumeratorNamingStyle
        ];
    }

    get supportsUnionsWithBothNumberTypes(): boolean {
        return true;
    }

    protected makeRenderer(
        renderContext: RenderContext,
        untypedOptionValues: { [name: string]: any }
    ): CPlusPlusRenderer {
        return new CPlusPlusRenderer(this, renderContext, getOptionValues(cPlusPlusOptions, untypedOptionValues));
    }
}

const legalizeName = legalizeCharacters(cp => isAscii(cp) && isLetterOrUnderscoreOrDigit(cp));

const keywords = [
    "alignas",
    "alignof",
    "and",
    "and_eq",
    "asm",
    "atomic_cancel",
    "atomic_commit",
    "atomic_noexcept",
    "auto",
    "bitand",
    "bitor",
    "bool",
    "break",
    "case",
    "catch",
    "char",
    "char16_t",
    "char32_t",
    "class",
    "compl",
    "concept",
    "const",
    "constexpr",
    "const_cast",
    "continue",
    "co_await",
    "co_return",
    "co_yield",
    "decltype",
    "default",
    "delete",
    "do",
    "double",
    "dynamic_cast",
    "else",
    "enum",
    "explicit",
    "export",
    "extern",
    "false",
    "float",
    "for",
    "friend",
    "goto",
    "if",
    "import",
    "inline",
    "int",
    "long",
    "module",
    "mutable",
    "namespace",
    "new",
    "noexcept",
    "not",
    "not_eq",
    "nullptr",
    "operator",
    "or",
    "or_eq",
    "private",
    "protected",
    "public",
    "register",
    "reinterpret_cast",
    "requires",
    "return",
    "short",
    "signed",
    "sizeof",
    "static",
    "static_assert",
    "static_cast",
    "struct",
    "switch",
    "synchronized",
    "template",
    "this",
    "thread_local",
    "throw",
    "true",
    "try",
    "typedef",
    "typeid",
    "typename",
    "union",
    "unsigned",
    "using",
    "virtual",
    "void",
    "volatile",
    "wchar_t",
    "while",
    "xor",
    "xor_eq",
    "override",
    "final",
    "transaction_safe",
    "transaction_safe_dynamic",
    "NULL"
];

/**
 * We can't use boost/std optional. They MUST have the declaration of
 * the given structure available, meaning we can't forward declare anything.
 * Which is bad as we have circles in Json schema, which require at least
 * forward declarability.
 * The next question, why isn't unique_ptr is enough here?
 * That problem relates to getter/setter. If using getter/setters we
 * can't/mustn't return a unique_ptr out of the class -> as that is the
 * sole reason why we have declared that as unique_ptr, so that only
 * the class owns it. We COULD return unique_ptr references, which practically
 * kills the uniqueness of the smart pointer -> hence we use shared_ptrs.
 */
const optionalType = "std::shared_ptr";

/**
 * To be able to support circles in multiple files -
 * e.g. class#A using class#B using class#A (obviously not directly,
 * but in vector or in variant) we can forward declare them;
 */
export enum IncludeKind {
    ForwardDeclare,
    Include
}

export type IncludeRecord = {
    kind: IncludeKind | undefined /** How to include that */;
    typeKind: TypeKind | undefined /** What exactly to include */;
};

/**
 * We map each and every unique type to a include kind, e.g. how
 * to include the given type
 */
export type IncludeMap = Map<string, IncludeRecord>;

export type TypeContext = {
    needsForwardIndirection: boolean;
    needsOptionalIndirection: boolean;
    inJsonNamespace: boolean;
};

export class CPlusPlusRenderer extends ConvenienceRenderer {
    /**
     * For forward declaration practically
     */
    private _enumType: string;

    private _generatedFiles: Set<string>;
    private _currentFilename: string | undefined;
    private _allTypeNames: Set<string>;
    private readonly _gettersAndSettersForPropertyName = new Map<Name, [Name, Name, Name]>();
    private readonly _namespaceNames: ReadonlyArray<string>;

    private readonly _memberNamingFunction: Namer;

    protected readonly typeNamingStyle: NamingStyle;
    protected readonly enumeratorNamingStyle: NamingStyle;

    constructor(
        targetLanguage: TargetLanguage,
        renderContext: RenderContext,
        private readonly _options: OptionValues<typeof cPlusPlusOptions>
    ) {
        super(targetLanguage, renderContext);

        this._enumType = _options.enumType;
        this._namespaceNames = _options.namespace.split("::");

        this.typeNamingStyle = _options.typeNamingStyle;
        this.enumeratorNamingStyle = _options.enumeratorNamingStyle;

        this._memberNamingFunction = funPrefixNamer("members", makeNameStyle(_options.memberNamingStyle, legalizeName));
        this._gettersAndSettersForPropertyName = new Map();

        this._allTypeNames = new Set<string>();
        this._generatedFiles = new Set<string>();
    }

    protected forbiddenNamesForGlobalNamespace(): string[] {
        return keywords;
    }

    protected forbiddenForObjectProperties(_c: ClassType, _className: Name): ForbiddenWordsInfo {
        return { names: [], includeGlobalForbidden: true };
    }

    protected forbiddenForEnumCases(_e: EnumType, _enumName: Name): ForbiddenWordsInfo {
        return { names: [], includeGlobalForbidden: true };
    }

    protected makeNamedTypeNamer(): Namer {
        return funPrefixNamer("types", makeNameStyle(this.typeNamingStyle, legalizeName));
    }

    protected namerForObjectProperty(): Namer {
        return this._memberNamingFunction;
    }

    protected makeUnionMemberNamer(): null {
        return null;
    }

    protected makeEnumCaseNamer(): Namer {
        return funPrefixNamer("enumerators", makeNameStyle(this.enumeratorNamingStyle, legalizeName));
    }

    protected makeNamesForPropertyGetterAndSetter(
        _c: ClassType,
        _className: Name,
        _p: ClassProperty,
        _jsonName: string,
        name: Name
    ): [Name, Name, Name] {
        const getterName = new DependencyName(this._memberNamingFunction, name.order, lookup => `get_${lookup(name)}`);
        const mutableGetterName = new DependencyName(
            this._memberNamingFunction,
            name.order,
            lookup => `getMutable_${lookup(name)}`
        );
        const setterName = new DependencyName(this._memberNamingFunction, name.order, lookup => `set_${lookup(name)}`);
        return [getterName, mutableGetterName, setterName];
    }

    protected makePropertyDependencyNames(
        c: ClassType,
        className: Name,
        p: ClassProperty,
        jsonName: string,
        name: Name
    ): Name[] {
        const getterAndSetterNames = this.makeNamesForPropertyGetterAndSetter(c, className, p, jsonName, name);
        this._gettersAndSettersForPropertyName.set(name, getterAndSetterNames);
        return getterAndSetterNames;
    }

    protected startFile(basename: Sourcelike, includeHelper: boolean = true): void {
        assert(this._currentFilename === undefined, "Previous file wasn't finished");
        if (basename !== undefined) {
            this._currentFilename = this.sourcelikeToString(basename);
        }

        if (this.leadingComments !== undefined) {
            this.emitCommentLines(this.leadingComments);
        } else if (!this._options.justTypes) {
            this.emitCommentLines([
                " To parse this JSON data, first install",
                "",
                "     Boost     http://www.boost.org",
                "     json.hpp  https://github.com/nlohmann/json",
                "",
                " Then include this file, and then do",
                ""
            ]);

            if (this._options.typeSourceStyle) {
                this.forEachTopLevel("none", (_, topLevelName) => {
                    this.emitLine(
                        "//     ",
                        this.ourQualifier(false),
                        topLevelName,
                        " data = nlohmann::json::parse(jsonString);"
                    );
                });
            } else {
                this.emitLine(
                    "//     ",
                    this.ourQualifier(false),
                    basename,
                    " data = nlohmann::json::parse(jsonString);"
                );
            }
        }
        this.ensureBlankLine();

        this.emitLine("#pragma once");
        this.ensureBlankLine();

        const include = (name: string): void => {
            this.emitLine(`#include ${name}`);
        };
        if (this.haveNamedUnions) include("<boost/variant.hpp>");
        if (!this._options.justTypes) {
            if (!this._options.includeLocation) {
                include("<nlohmann/json.hpp>");
            } else {
                include('"json.hpp"');
            }

            if (includeHelper && !this._options.typeSourceStyle) {
                include('"helper.hpp"');
            }
        }
        this.ensureBlankLine();
    }

    protected finishFile(): void {
        super.finishFile(defined(this._currentFilename));
        this._currentFilename = undefined;
    }

    protected get needsTypeDeclarationBeforeUse(): boolean {
        return true;
    }

    protected canBeForwardDeclared(t: Type): boolean {
        const kind = t.kind;
        return kind === "class";
    }

    protected emitDescriptionBlock(lines: string[]): void {
        this.emitCommentLines(lines, " * ", "/**", " */");
    }

    protected emitBlock(line: Sourcelike, withSemicolon: boolean, f: () => void, withIndent: boolean = true): void {
        this.emitLine(line, " {");
        this.preventBlankLine();
        if (withIndent) {
            this.indent(f);
        } else {
            f();
        }
        this.preventBlankLine();
        if (withSemicolon) {
            this.emitLine("};");
        } else {
            this.emitLine("}");
        }
    }

    protected emitNamespaces(namespaceNames: Iterable<string>, f: () => void): void {
        const namesArray = toReadonlyArray(namespaceNames);
        const first = namesArray[0];
        if (first === undefined) {
            f();
        } else {
            this.emitBlock(
                ["namespace ", first],
                false,
                () => this.emitNamespaces(namesArray.slice(1), f),
                namesArray.length === 1
            );
        }
    }

    protected cppTypeInOptional(nonNulls: ReadonlySet<Type>, ctx: TypeContext, withIssues: boolean): Sourcelike {
        if (nonNulls.size === 1) {
            return this.cppType(defined(iterableFirst(nonNulls)), ctx, withIssues);
        }
        const typeList: Sourcelike = [];
        for (const t of nonNulls) {
            if (typeList.length !== 0) {
                typeList.push(", ");
            }
            typeList.push(
                this.cppType(
                    t,
                    {
                        needsForwardIndirection: true,
                        needsOptionalIndirection: false,
                        inJsonNamespace: ctx.inJsonNamespace
                    },
                    withIssues
                )
            );
        }
        return ["boost::variant<", typeList, ">"];
    }

    protected variantType(u: UnionType, inJsonNamespace: boolean): Sourcelike {
        const [maybeNull, nonNulls] = removeNullFromUnion(u, true);
        assert(nonNulls.size >= 2, "Variant not needed for less than two types.");
        const indirection = maybeNull !== null;
        const variant = this.cppTypeInOptional(
            nonNulls,
            { needsForwardIndirection: !indirection, needsOptionalIndirection: !indirection, inJsonNamespace },
            true
        );
        if (!indirection) {
            return variant;
        }
        return [optionalType, "<", variant, ">"];
    }

    protected ourQualifier(inJsonNamespace: boolean): Sourcelike {
        return inJsonNamespace ? [arrayIntercalate("::", this._namespaceNames), "::"] : [];
    }

    protected jsonQualifier(inJsonNamespace: boolean): Sourcelike {
        return inJsonNamespace ? [] : "nlohmann::";
    }

    protected variantIndirection(needIndirection: boolean, typeSrc: Sourcelike): Sourcelike {
        if (!needIndirection) return typeSrc;
        return [optionalType, "<", typeSrc, ">"];
    }

    protected cppType(t: Type, ctx: TypeContext, withIssues: boolean): Sourcelike {
        const inJsonNamespace = ctx.inJsonNamespace;
        return matchType<Sourcelike>(
            t,
            _anyType =>
                maybeAnnotated(withIssues, anyTypeIssueAnnotation, [this.jsonQualifier(inJsonNamespace), "json"]),
            _nullType =>
                maybeAnnotated(withIssues, nullTypeIssueAnnotation, [this.jsonQualifier(inJsonNamespace), "json"]),
            _boolType => "bool",
            _integerType => "int64_t",
            _doubleType => "double",
            _stringType => "std::string",
            arrayType => [
                "std::vector<",
                this.cppType(
                    arrayType.items,
                    { needsForwardIndirection: false, needsOptionalIndirection: true, inJsonNamespace },
                    withIssues
                ),
                ">"
            ],
            classType =>
                this.variantIndirection(ctx.needsForwardIndirection && this.isForwardDeclaredType(classType), [
                    this.ourQualifier(inJsonNamespace),
                    this.nameForNamedType(classType)
                ]),
            mapType => [
                "std::map<std::string, ",
                this.cppType(
                    mapType.values,
                    { needsForwardIndirection: false, needsOptionalIndirection: true, inJsonNamespace },
                    withIssues
                ),
                ">"
            ],
            enumType => [this.ourQualifier(inJsonNamespace), this.nameForNamedType(enumType)],
            unionType => {
                const nullable = nullableFromUnion(unionType);
                if (nullable === null) return [this.ourQualifier(inJsonNamespace), this.nameForNamedType(unionType)];
                return [
                    optionalType,
                    "<",
                    this.cppType(
                        nullable,
                        { needsForwardIndirection: false, needsOptionalIndirection: false, inJsonNamespace },
                        withIssues
                    ),
                    ">"
                ];
            }
        );
    }

    protected emitClassMembers(c: ClassType, constraints:Map<string, string> | undefined): void {
        if (this._options.codeFormat) {
            this.emitLine("private:");

<<<<<<< HEAD
            this.forEachClassProperty(c, "none", (name, jsonName, property) => {
                this.emitLine(this.cppType(property.type, { needsForwardIndirection: true, needsOptionalIndirection: true, inJsonNamespace: false }, true), " ", name, ";");
                if (constraints !== undefined && constraints.has(jsonName)) {
                    this.emitLine("ClassMemberConstraint"," ", jsonName, "Constraint;");
                }
=======
            this.forEachClassProperty(c, "none", (name, _jsonName, property) => {
                this.emitLine(
                    this.cppType(
                        property.type,
                        { needsForwardIndirection: true, needsOptionalIndirection: true, inJsonNamespace: false },
                        true
                    ),
                    " ",
                    name,
                    ";"
                );
>>>>>>> ad1e8e4b
            });

            this.ensureBlankLine();
            this.emitLine("public:");
        }

        this.forEachClassProperty(c, "none", (name, jsonName, property) => {
            this.emitDescription(this.descriptionForClassProperty(c, jsonName));
            if (!this._options.codeFormat) {
                this.emitLine(
                    this.cppType(
                        property.type,
                        { needsForwardIndirection: true, needsOptionalIndirection: true, inJsonNamespace: false },
                        true
                    ),
                    " ",
                    name,
                    ";"
                );
            } else {
                const [getterName, mutableGetterName, setterName] = defined(
                    this._gettersAndSettersForPropertyName.get(name)
                );
                const rendered = this.cppType(
                    property.type,
                    { needsForwardIndirection: true, needsOptionalIndirection: true, inJsonNamespace: false },
                    true
                );

                /**
                 * fix for optional type -> e.g. unique_ptrs can't be copied
                 * One might as why the "this->xxx = value". Simple if we have
                 * a member called 'value' value = value will screw up the compiler
                 */
                if (property.type instanceof UnionType && property.type.findMember("null") !== undefined) {
                    this.emitLine(rendered, " ", getterName, "() const { return ", name, "; }");
<<<<<<< HEAD
                    if (constraints !== undefined && constraints.has(jsonName)) {
                        this.emitLine("void ", setterName, "(", rendered, " value) { if (value) checkConstraint(\"", name, "\", ", name, "Constraint, *value); this->", name, " = value; }");   
                    } else {
                        this.emitLine("void ", setterName, "(", rendered, " value) { this->", name, " = value; }");   
                    }
                } else {
                    this.emitLine("const ", rendered, " & ", getterName, "() const { return ", name, "; }");
                    this.emitLine(rendered, " & ", mutableGetterName, "() { return ", name, "; }");
                    if (constraints !== undefined && constraints.has(jsonName)) {
                        this.emitLine("void ", setterName, "(const ", rendered, "& value) { checkConstraint(\"", name, "\", ", name, "Constraint, value); this->", name, " = value; }");   
                    } else {
                        this.emitLine("void ", setterName, "(const ", rendered, "& value) { this->", name, " = value; }");   
                    }
=======
                    this.emitLine("void ", setterName, "(", rendered, " value) { this->", name, " = value; }");
                } else {
                    this.emitLine("const ", rendered, " & ", getterName, "() const { return ", name, "; }");
                    this.emitLine(rendered, " & ", mutableGetterName, "() { return ", name, "; }");
                    this.emitLine("void ", setterName, "(const ", rendered, "& value) { this->", name, " = value; }");
>>>>>>> ad1e8e4b
                }
                this.ensureBlankLine();
            }
        });
    }

    protected generateClassConstraints(c: ClassType): Map<string, string> | undefined {
        let res: Map<string,string> = new Map<string, string>();
        this.forEachClassProperty(c, "none", (_name, jsonName, _property) => {
            let constrArg:string="(";
            const minValue = objectMinimumValue(jsonName, c);
            constrArg += minValue === undefined ? "boost::none" : minValue;
            constrArg += ", ";
            const maxValue = objectMaximumValue(jsonName, c);
            constrArg += maxValue === undefined ? "boost::none" : maxValue;
            constrArg += ", ";
            const minLength = objectMinimumLength(jsonName, c);
            constrArg += minLength === undefined ? "boost::none" : minLength;
            constrArg += ", ";
            const maxLength = objectMaximumLength(jsonName, c);
            constrArg += maxLength === undefined ? "boost::none" : maxLength;
            constrArg += ", ";
            const pattern = objectPattern(jsonName, c);
            constrArg += pattern === undefined ? "boost::none" : "std::string(\""+pattern+"\")";            constrArg += ")";

            if (minValue !== undefined ||
                maxValue !== undefined ||
                minLength !== undefined ||
                maxLength !== undefined ||
                pattern !== undefined) {
                res.set(jsonName, jsonName+"Constraint"+constrArg);
            }
        });

        return res.size === 0 ? undefined : res;
    }

    protected emitClass(c: ClassType, className: Name): void {
        this.emitDescription(this.descriptionForType(c));
<<<<<<< HEAD
        this.emitBlock([ this._options.codeFormat ? "class " : "struct ", className], true, () => {
            const constraints = this.generateClassConstraints(c);
=======
        this.emitBlock([this._options.codeFormat ? "class " : "struct ", className], true, () => {
>>>>>>> ad1e8e4b
            if (this._options.codeFormat) {
                this.emitLine("public:");
                if (constraints === undefined) {
                    this.emitLine(className, "() = default;");
                } else {
                    this.emitLine(className, "() :");
                    let numEmits:number = 0;
                    constraints.forEach((initializer: string, _propName: string) => {
                        numEmits++;
                        if (numEmits === constraints.size) {
                            this.emitLine("    ", initializer);
                        } else {
                            this.emitLine("    ", initializer, ",");
                        }
                    });
                    this.emitLine("{}");
                }

                this.emitLine("virtual ~", className, "() = default;");
                this.ensureBlankLine();
            }

            this.emitClassMembers(c, constraints);
        });
    }

    protected emitClassFunctions(c: ClassType, className: Name): void {
        const ourQualifier = this.ourQualifier(true);

        this.emitBlock(["inline void from_json(const json& _j, ", ourQualifier, className, "& _x)"], false, () => {
            this.forEachClassProperty(c, "none", (name, json, p) => {
                const [, , setterName] = defined(this._gettersAndSettersForPropertyName.get(name));
                const t = p.type;
                if (t instanceof UnionType) {
                    const [maybeNull, nonNulls] = removeNullFromUnion(t, true);
                    if (maybeNull !== null) {
                        if (this._options.codeFormat) {
                            this.emitLine(
                                "_x.",
                                setterName,
                                "( ",
                                ourQualifier,
                                "get_optional<",
                                this.cppTypeInOptional(
                                    nonNulls,
                                    {
                                        needsForwardIndirection: false,
                                        needsOptionalIndirection: false,
                                        inJsonNamespace: true
                                    },
                                    false
                                ),
                                '>(_j, "',
                                stringEscape(json),
                                '") );'
                            );
                        } else {
                            this.emitLine(
                                "_x.",
                                name,
                                " = ",
                                ourQualifier,
                                "get_optional<",
                                this.cppTypeInOptional(
                                    nonNulls,
                                    {
                                        needsForwardIndirection: false,
                                        needsOptionalIndirection: false,
                                        inJsonNamespace: true
                                    },
                                    false
                                ),
                                '>(_j, "',
                                stringEscape(json),
                                '");'
                            );
                        }
                        return;
                    }
                }
                if (t.kind === "null" || t.kind === "any") {
                    if (this._options.codeFormat) {
                        this.emitLine(
                            "_x.",
                            setterName,
                            "( ",
                            ourQualifier,
                            'get_untyped(_j, "',
                            stringEscape(json),
                            '") );'
                        );
                    } else {
                        this.emitLine("_x.", name, " = ", ourQualifier, 'get_untyped(_j, "', stringEscape(json), '");');
                    }
                    return;
                }
                const cppType = this.cppType(
                    t,
                    { needsForwardIndirection: true, needsOptionalIndirection: true, inJsonNamespace: true },
                    false
                );
                if (this._options.codeFormat) {
                    this.emitLine("_x.", setterName, '( _j.at("', stringEscape(json), '").get<', cppType, ">() );");
                } else {
                    this.emitLine("_x.", name, ' = _j.at("', stringEscape(json), '").get<', cppType, ">();");
                }
            });
        });
        this.ensureBlankLine();
        this.emitBlock(["inline void to_json(json& _j, const ", ourQualifier, className, "& _x)"], false, () => {
            this.emitLine("_j = json::object();");
            this.forEachClassProperty(c, "none", (name, json, _) => {
                const [getterName, ,] = defined(this._gettersAndSettersForPropertyName.get(name));
                if (this._options.codeFormat) {
                    this.emitLine('_j["', stringEscape(json), '"] = _x.', getterName, "();");
                } else {
                    this.emitLine('_j["', stringEscape(json), '"] = _x.', name, ";");
                }
            });
        });
    }

    protected emitEnum(e: EnumType, enumName: Name): void {
        const caseNames: Sourcelike[] = [];
        const enumValues = enumCaseValues(e, this.targetLanguage.name);

        this.forEachEnumCase(e, "none", (name, jsonName) => {
            if (caseNames.length > 0) caseNames.push(", ");
            caseNames.push(name);

            if (enumValues !== undefined) {
                const [enumValue] = getAccessorName(enumValues, jsonName);
                if (enumValue !== undefined) {
                    caseNames.push(" = ", enumValue.toString());
                }
            }
        });
        this.emitDescription(this.descriptionForType(e));
        this.emitLine("enum class ", enumName, " : ", this._enumType, " { ", caseNames, " };");
    }

    protected emitUnionTypedefs(u: UnionType, unionName: Name): void {
        this.emitLine("typedef ", this.variantType(u, false), " ", unionName, ";");
    }

    protected emitUnionFunctions(u: UnionType): void {
        const functionForKind: [string, string][] = [
            ["bool", "is_boolean"],
            ["integer", "is_number_integer"],
            ["double", "is_number"],
            ["string", "is_string"],
            ["class", "is_object"],
            ["map", "is_object"],
            ["array", "is_array"],
            ["enum", "is_string"]
        ];
        const nonNulls = removeNullFromUnion(u, true)[1];
        const variantType = this.cppTypeInOptional(
            nonNulls,
            { needsForwardIndirection: false, needsOptionalIndirection: false, inJsonNamespace: true },
            false
        );

        this.emitBlock(["inline void from_json(const json& _j, ", variantType, "& _x)"], false, () => {
            let onFirst = true;
            for (const [kind, func] of functionForKind) {
                const typeForKind = iterableFind(nonNulls, t => t.kind === kind);
                if (typeForKind === undefined) continue;
                this.emitLine(onFirst ? "if" : "else if", " (_j.", func, "())");
                this.indent(() => {
                    this.emitLine(
                        "_x = _j.get<",
                        this.cppType(
                            typeForKind,
                            { needsForwardIndirection: true, needsOptionalIndirection: true, inJsonNamespace: true },
                            false
                        ),
                        ">();"
                    );
                });
                onFirst = false;
            }
            this.emitLine('else throw "Could not deserialize";');
        });
        this.ensureBlankLine();
        this.emitBlock(["inline void to_json(json& _j, const ", variantType, "& _x)"], false, () => {
            this.emitBlock("switch (_x.which())", false, () => {
                let i = 0;
                for (const t of nonNulls) {
                    this.emitLine("case ", i.toString(), ":");
                    this.indent(() => {
                        this.emitLine(
                            "_j = boost::get<",
                            this.cppType(
                                t,
                                {
                                    needsForwardIndirection: true,
                                    needsOptionalIndirection: true,
                                    inJsonNamespace: true
                                },
                                false
                            ),
                            ">(_x);"
                        );
                        this.emitLine("break;");
                    });
                    i++;
                }
                this.emitLine('default: throw "Input JSON does not conform to schema";');
            });
        });
    }

    protected emitEnumFunctions(e: EnumType, enumName: Name): void {
        const ourQualifier = this.ourQualifier(true);

        this.emitBlock(["inline void from_json(const json& _j, ", ourQualifier, enumName, "& _x)"], false, () => {
            let onFirst = true;
            this.forEachEnumCase(e, "none", (name, jsonName) => {
                const maybeElse = onFirst ? "" : "else ";
                this.emitLine(
                    maybeElse,
                    'if (_j == "',
                    stringEscape(jsonName),
                    '") _x = ',
                    ourQualifier,
                    enumName,
                    "::",
                    name,
                    ";"
                );
                onFirst = false;
            });
            this.emitLine('else throw "Input JSON does not conform to schema";');
        });
        this.ensureBlankLine();
        this.emitBlock(["inline void to_json(json& _j, const ", ourQualifier, enumName, "& _x)"], false, () => {
            this.emitBlock("switch (_x)", false, () => {
                this.forEachEnumCase(e, "none", (name, jsonName) => {
                    this.emitLine(
                        "case ",
                        ourQualifier,
                        enumName,
                        "::",
                        name,
                        ': _j = "',
                        stringEscape(jsonName),
                        '"; break;'
                    );
                });
                this.emitLine('default: throw "This should not happen";');
            });
        });
    }

    protected emitTopLevelTypedef(t: Type, name: Name): void {
        this.emitLine(
            "typedef ",
            this.cppType(
                t,
                { needsForwardIndirection: true, needsOptionalIndirection: true, inJsonNamespace: false },
                true
            ),
            " ",
            name,
            ";"
        );
    }

    protected emitAllUnionFunctions(): void {
        this.forEachUniqueUnion(
            "interposing",
            u =>
                this.sourcelikeToString(
                    this.cppTypeInOptional(
                        removeNullFromUnion(u, true)[1],
                        { needsForwardIndirection: false, needsOptionalIndirection: false, inJsonNamespace: true },
                        false
                    )
                ),
            (u: UnionType) => this.emitUnionFunctions(u)
        );
    }

    protected emitOptionalHelpers(): void {
        this.emitBlock([`template <typename T>\nstruct adl_serializer<${optionalType}<T>>`], true, () => {
            this.emitBlock([`static void to_json(json& j, const ${optionalType}<T>& opt)`], false, () => {
                this.emitLine(`if (!opt) j = nullptr; else j = *opt;`);
            });

            this.ensureBlankLine();

            this.emitBlock([`static ${optionalType}<T> from_json(const json& j)`], false, () => {
                this.emitLine(
                    `if (j.is_null()) return std::unique_ptr<T>(); else return std::unique_ptr<T>(new T(j.get<T>()));`
                );
            });
        });
    }

    protected emitDeclaration(decl: Declaration): void {
        if (decl.kind === "forward") {
            if (this._options.codeFormat) {
                this.emitLine("class ", this.nameForNamedType(decl.type), ";");
            } else {
                this.emitLine("struct ", this.nameForNamedType(decl.type), ";");
            }
        } else if (decl.kind === "define") {
            const t = decl.type;
            const name = this.nameForNamedType(t);
            if (t instanceof ClassType) {
                this.emitClass(t, name);
            } else if (t instanceof EnumType) {
                this.emitEnum(t, name);
            } else if (t instanceof UnionType) {
                this.emitUnionTypedefs(t, name);
            } else {
                return panic(`Cannot declare type ${t.kind}`);
            }
        } else {
            return assertNever(decl.kind);
        }
    }

    protected emitHelperFunctions(): void {

        if (this._options.codeFormat) {
            this.emitBlock(["class ClassMemberConstraint"], true, () => {
                this.emitLine("private:");
                this.emitLine("boost::optional<int> minValue;");
                this.emitLine("boost::optional<int> maxValue;");
                this.emitLine("boost::optional<int> minLength;");
                this.emitLine("boost::optional<int> maxLength;");
                this.emitLine("boost::optional<std::string> pattern;");
                this.ensureBlankLine();
                this.emitLine("public:");
                this.emitLine("ClassMemberConstraint(");
                this.emitLine("    boost::optional<int> MinValue,");
                this.emitLine("    boost::optional<int> MaxValue,");
                this.emitLine("    boost::optional<int> MinLength,");
                this.emitLine("    boost::optional<int> MaxLength,");
                this.emitLine("    boost::optional<std::string> Pattern");
                this.emitLine(") : minValue(MinValue), maxValue(MaxValue), minLength(MinLength), maxLength(MaxLength), pattern(Pattern) {}");
                this.emitLine("ClassMemberConstraint() = default;");
                this.emitLine("virtual ~ClassMemberConstraint() = default;");
                this.ensureBlankLine();
                this.emitLine("void setMinValue(int value) { minValue = value; }");
                this.emitLine("auto getMinValue() const { return minValue; }");
                this.ensureBlankLine();
                this.emitLine("void setMaxValue(int value) { maxValue = value; }");
                this.emitLine("auto getMaxValue() const { return maxValue; }");
                this.ensureBlankLine();
                this.emitLine("void setMinLength(int value) { minLength = value; }");
                this.emitLine("auto getMinLength() const { return minLength; }");
                this.ensureBlankLine();
                this.emitLine("void setMaxLength(int value) { maxLength = value; }");
                this.emitLine("auto getMaxLength() const { return maxLength; }");
                this.ensureBlankLine();
                this.emitLine("void setPattern(const std::string & value) { pattern = value; }");
                this.emitLine("auto getPattern() const { return pattern; }");
            });
            this.ensureBlankLine();

            this.emitBlock(["class ValueTooLowException : public std::runtime_error"], true, () => {
                this.emitLine("public:");
                this.emitLine("ValueTooLowException(const std::string& msg) : std::runtime_error(msg) {}");
            });
            this.ensureBlankLine();

            this.emitBlock(["class ValueTooHighException : public std::runtime_error"], true, () => {
                this.emitLine("public:");
                this.emitLine("ValueTooHighException(const std::string& msg) : std::runtime_error(msg) {}");
            });
            this.ensureBlankLine();

            this.emitBlock(["class ValueTooShortException : public std::runtime_error"], true, () => {
                this.emitLine("public:");
                this.emitLine("ValueTooShortException(const std::string& msg) : std::runtime_error(msg) {}");
            });
            this.ensureBlankLine();

            this.emitBlock(["class ValueTooLongException : public std::runtime_error"], true, () => {
                this.emitLine("public:");
                this.emitLine("ValueTooLongException(const std::string& msg) : std::runtime_error(msg) {}");
            });
            this.ensureBlankLine();

            this.emitBlock(["class InvalidPatternException : public std::runtime_error"], true, () => {
                this.emitLine("public:");
                this.emitLine("InvalidPatternException(const std::string& msg) : std::runtime_error(msg) {}");
            });
            this.ensureBlankLine();

            this.emitBlock(["void checkConstraint(const std::string & name, const ClassMemberConstraint & c, int64_t value)"], false, () => {
                this.emitBlock(["if (c.getMinValue() != boost::none && value < *c.getMinValue())"], false, () => {
                    this.emitLine("throw ValueTooLowException (\"Value too low for \"+name+\" (\" + std::to_string(value)+ \"<\"+std::to_string(*c.getMinValue())+\")\");");
                });
                this.ensureBlankLine();

                this.emitBlock(["if (c.getMaxValue() != boost::none && value > *c.getMaxValue())"], false, () => {
                    this.emitLine("throw ValueTooHighException (\"Value too high for \"+name+\" (\" + std::to_string(value)+ \">\"+std::to_string(*c.getMaxValue())+\")\");");
                });
                this.ensureBlankLine();
            });
            this.ensureBlankLine();

            this.emitBlock(["void checkConstraint(const std::string & name, const ClassMemberConstraint & c, const std::string & value)"], false, () => {
                this.emitBlock(["if (c.getMinLength() != boost::none && value.length() < *c.getMinLength())"], false, () => {
                    this.emitLine("throw ValueTooShortException (\"Value too short for \"+name+\" (\" + std::to_string(value.length())+ \"<\"+std::to_string(*c.getMinLength())+\")\");");
                });
                this.ensureBlankLine();

                this.emitBlock(["if (c.getMaxLength() != boost::none && value.length() > *c.getMaxLength())"], false, () => {
                    this.emitLine("throw ValueTooLongException (\"Value too long for \"+name+\" (\" + std::to_string(value.length())+ \">\"+std::to_string(*c.getMaxLength())+\")\");");
                });
                this.ensureBlankLine();
            });
            this.ensureBlankLine();
        }

        this.emitBlock(["template <typename T>\nstd::string stringify(const T &t)"], false, () => {
            this.emitLine("std::stringstream ss;");
            this.emitLine('for (auto e : t) ss << e << ", ";');
            this.emitLine("ss << std::endl;");
            this.emitLine("return ss.str();");
        });

        this.ensureBlankLine();

        this.emitBlock(
            [
                "template <typename Enumeration>\nauto as_integer(Enumeration const value)\n-> typename std::underlying_type<Enumeration>::type"
            ],
            false,
            () => {
                this.emitLine("return static_cast<typename std::underlying_type<Enumeration>::type>(value);");
            }
        );

        this.ensureBlankLine();

        this.emitBlock(["inline json get_untyped(const json &j, const char *property)"], false, () => {
            this.emitBlock(["if (j.find(property) != j.end())"], false, () => {
                this.emitLine("return j.at(property).get<json>();");
            });
            this.emitLine("return json();");
        });

        this.ensureBlankLine();

        if (this.haveUnions) {
            this.emitBlock(
                [`template <typename T>\ninline ${optionalType}<T> get_optional(const json &j, const char *property)`],
                false,
                () => {
                    this.emitBlock(["if (j.find(property) != j.end())"], false, () => {
                        this.emitLine(`return j.at(property).get<${optionalType}<T>>();`);
                    });
                    this.emitLine(`return ${optionalType}<T>();`);
                }
            );

            this.ensureBlankLine();
        }
    }

    protected emitHelper(): void {
        this.startFile("helper.hpp", false);

        if (this._options.codeFormat) {
            this.emitLine(`#include <boost/optional.hpp>`);
            this.emitLine(`#include <stdexcept>`);
        }

        this.emitLine(`#include <sstream>`);
        this.ensureBlankLine();
        this.emitNamespaces(this._namespaceNames, () => {
            this.emitLine("using nlohmann::json;");
            this.ensureBlankLine();
            this.emitHelperFunctions();
        });

        if (this.haveUnions) {
            this.ensureBlankLine();
            this.emitNamespaces(["nlohmann"], () => {
                this.emitOptionalHelpers();
            });
        }

        this.finishFile();
    }

    protected emitTypes(): void {
        if (!this._options.justTypes) {
            this.emitLine("using nlohmann::json;");
            this.ensureBlankLine();
            this.emitHelperFunctions();
        }
        this.forEachDeclaration("interposing", decl => this.emitDeclaration(decl));
        if (this._options.justTypes) return;
        this.forEachTopLevel(
            "leading",
            (t: Type, name: Name) => this.emitTopLevelTypedef(t, name),
            t => this.namedTypeToNameForTopLevel(t) === undefined
        );
    }

    protected emitGenerators(): void {
        let didEmit: boolean = false;
        const gathered = this.gatherSource(() =>
            this.emitNamespaces(this._namespaceNames, () => {
                didEmit = this.forEachTopLevel(
                    "none",
                    (t: Type, name: Name) => this.emitTopLevelTypedef(t, name),
                    t => this.namedTypeToNameForTopLevel(t) === undefined
                );
            })
        );
        if (didEmit) {
            this.emitGatheredSource(gathered);
            this.ensureBlankLine();
        }

        if (!this._options.justTypes && this.haveNamedTypes) {
            this.emitNamespaces(["nlohmann"], () => {
                this.forEachObject("leading-and-interposing", (c: ClassType, className: Name) =>
                    this.emitClassFunctions(c, className)
                );

                this.forEachEnum("leading-and-interposing", (e: EnumType, enumName: Name) =>
                    this.emitEnumFunctions(e, enumName)
                );

                if (this.haveUnions) {
                    this.emitAllUnionFunctions();
                }
            });
        }
    }

    protected emitSingleSourceStructure(proposedFilename: string): void {
        this.startFile(proposedFilename);
        this._generatedFiles.add(proposedFilename);

        if (this._options.justTypes) {
            this.emitTypes();
        } else {
            if (!this._options.justTypes && this.haveNamedTypes && this.haveUnions) {
                this.emitNamespaces(["nlohmann"], () => {
                    if (this.haveUnions) {
                        this.emitOptionalHelpers();
                    }
                });
                this.ensureBlankLine();
            }
            this.emitNamespaces(this._namespaceNames, () => this.emitTypes());
        }

        this.ensureBlankLine();
        this.emitGenerators();

        this.finishFile();
    }

    protected updatePropertyTypes(
        recurseIntoUnion: boolean,
        level: number,
        includes: IncludeMap,
        propertyTypes: Map<string, IncludeRecord>,
        proposedIncludeKind: IncludeKind | undefined,
        typeName: string,
        t: Type,
        defName: string
    ): void {
        let propRecord: IncludeRecord = { kind: undefined, typeKind: undefined };

        if (t instanceof ClassType) {
            /**
             * Ok. We can NOT forward declare direct class members, e.g. a class type is included
             * at level#0. HOWEVER if it is not a direct class member (e.g. std::shared_ptr<Class>),
             * - level > 0 - then we can SURELY forward declare it.
             */
            propRecord.typeKind = "class";
            propRecord.kind =
                proposedIncludeKind !== undefined
                    ? proposedIncludeKind
                    : level === 0
                        ? IncludeKind.Include
                        : IncludeKind.ForwardDeclare;
        } else if (t instanceof EnumType) {
            propRecord.typeKind = "enum";
            propRecord.kind = proposedIncludeKind !== undefined ? proposedIncludeKind : IncludeKind.ForwardDeclare;
        } else if (t instanceof UnionType) {
            /** Recurse into the union */
            const [maybeNull, nonNulls] = removeNullFromUnion(t, true);
            if (recurseIntoUnion) {
                if (nonNulls !== undefined) {
                    for (const tt of nonNulls) {
                        /**
                         * We can forward declare ANYTHING in a union, however
                         * variants we need to include directly (they are typedefs)
                         */
                        this.updateIncludes(maybeNull === undefined, level + 1, includes, tt, defName);
                    }
                }

                return;
            }

            /**
             * Even if forward declaration is possible,
             * but we don't want to check every possible union
             * member types, simple include the definition.
             */
            propRecord.typeKind = "union";
            propRecord.kind = IncludeKind.Include;
        }

        if (!propertyTypes.has(typeName)) {
            propertyTypes.set(typeName, propRecord);
        } else {
            /**
             * We don't care what we have already as a includekind
             * for the type, we only update this if we want to
             * set a stronger kind
             */
            if (propRecord.kind === IncludeKind.Include) {
                propertyTypes.set(typeName, propRecord);
            }
        }
    }

    /**
     * if forwardDeclare is set to true we force it, level shows how
     * deep we are in in the definition
     */
    protected updateIncludes(
        forwardDeclare: boolean | undefined,
        level: number,
        includes: IncludeMap,
        propertyType: Type,
        defName: string
    ): void {
        let propertyTypes: Map<string, IncludeRecord> = new Map();

        /**
         * Ok if the propertyType is an union type we can SURELY
         * forward ANY directly reachable types
         */
        let proposedIncludeKind: IncludeKind | undefined = undefined;
        if (forwardDeclare !== undefined) {
            proposedIncludeKind = forwardDeclare ? IncludeKind.ForwardDeclare : undefined;
        } else {
            proposedIncludeKind =
                propertyType instanceof UnionType || propertyType instanceof ArrayType
                    ? IncludeKind.ForwardDeclare
                    : undefined;
        }

        /** Recurse into ArrayType */
        if (propertyType instanceof ArrayType) {
            propertyType = propertyType.items;
            const propertyTypeName = this.sourcelikeToString(
                this.cppType(
                    propertyType,
                    { needsForwardIndirection: false, needsOptionalIndirection: false, inJsonNamespace: false },
                    true
                )
            );
            /** We surely need to add the array to the include (if the array items are proper types) */
            this.updatePropertyTypes(
                false,
                level + 1,
                includes,
                propertyTypes,
                proposedIncludeKind,
                propertyTypeName,
                propertyType,
                defName
            );
        }

        directlyReachableTypes<string>(propertyType, t => {
            const typeName = this.sourcelikeToString(
                this.cppType(
                    t,
                    { needsForwardIndirection: false, needsOptionalIndirection: false, inJsonNamespace: false },
                    true
                )
            );

            if (isNamedType(t)) {
                this.updatePropertyTypes(
                    true,
                    level,
                    includes,
                    propertyTypes,
                    proposedIncludeKind,
                    typeName,
                    t,
                    defName
                );
                return new Set([typeName]);
            } else if (t instanceof ArrayType) {
                /** We can forward declare anything in an array - if there is any */
                this.updateIncludes(true, level, includes, t.items, defName);
                return new Set([typeName]);
            }

            return null;
        });

        /**
         * Need to check which elements are included in _allTypeNames and
         * list them as includes
         */
        propertyTypes.forEach((rec: IncludeRecord, name: string) => {
            this._allTypeNames.forEach(tt => {
                /** Please note that pt can be "std::unique_ptr<std::vector<Evolution>>" */
                if (name.indexOf(tt) !== -1) {
                    includes.set(tt, rec);
                }
            });
        });
    }

    protected emitIncludes(c: ClassType | UnionType | EnumType, defName: string): void {
        /**
         * Need to generate "includes", in terms 'c' has members, which
         * are defined by others
         */
        let includes: IncludeMap = new Map();

        if (c instanceof UnionType) {
            const [maybeNull, nonNulls] = removeNullFromUnion(c, true);
            if (nonNulls !== undefined) {
                for (const t of nonNulls) {
                    /**
                     * We can forward declare ANYTHING in a union, however
                     * variants we need to include directly (they are typedefs)
                     */
                    this.updateIncludes(maybeNull === undefined, 0, includes, t, defName);
                }
            }
        } else if (c instanceof ClassType) {
            this.forEachClassProperty(c, "none", (_name, _jsonName, property) => {
                this.updateIncludes(undefined, 0, includes, property.type, defName);
            });
        }

        if (includes.size !== 0) {
            let numForwards: number = 0;
            let numIncludes: number = 0;
            includes.forEach((rec: IncludeRecord, name: string) => {
                /** Don't bother including the one we are defining */
                if (name === defName) {
                    return;
                }

                if (rec.kind !== IncludeKind.ForwardDeclare) {
                    this.emitLine(`#include "${name}.hpp"`);
                    numIncludes++;
                } else {
                    numForwards++;
                }
            });

            if (numIncludes > 0) {
                this.ensureBlankLine();
            }

            if (numForwards > 0) {
                this.emitNamespaces(this._namespaceNames, () => {
                    includes.forEach((rec: IncludeRecord, name: string) => {
                        /** Don't bother including the one we are defining */
                        if (name === defName) {
                            return;
                        }

                        if (rec.kind !== IncludeKind.ForwardDeclare) {
                            return;
                        }

                        if (rec.typeKind === "class" || rec.typeKind === "union") {
                            if (this._options.codeFormat) {
                                this.emitLine(`class ${name};`);
                            } else {
                                this.emitLine(`struct ${name};`);
                            }
                        } else if (rec.typeKind === "enum") {
                            this.emitLine(`enum class ${name} : ${this._enumType};`);
                        }
                    });
                });
            }

            this.ensureBlankLine();
        }
    }

    protected emitDefinition(d: ClassType | EnumType | UnionType, defName: Name): void {
        const name = this.sourcelikeToString(defName) + ".hpp";
        this.startFile(name, true);
        this._generatedFiles.add(name);

        this.emitIncludes(d, this.sourcelikeToString(defName));

        this.emitNamespaces(this._namespaceNames, () => {
            this.emitDescription(this.descriptionForType(d));
            this.ensureBlankLine();
            this.emitLine("using nlohmann::json;");
            this.ensureBlankLine();
            if (d instanceof ClassType) {
                this.emitClass(d, defName);
            } else if (d instanceof EnumType) {
                this.emitEnum(d, defName);
            } else if (d instanceof UnionType) {
                this.emitUnionTypedefs(d, defName);
            }
        });

        this.finishFile();
    }

    protected emitMultiSourceStructure(proposedFilename: string): void {
        if (!this._options.justTypes && this.haveNamedTypes) {
            this.emitHelper();

            this.startFile("Generators.hpp", true);

            this._allTypeNames.forEach(t => {
                this.emitLine(`#include "${t}.hpp"`);
            });

            this.ensureBlankLine();
            this.emitGenerators();

            this.finishFile();
        }

        this.forEachNamedType(
            "leading-and-interposing",
            (c: ClassType, n: Name) => {
                this.emitDefinition(c, n);
            },
            (e, n) => {
                this.emitDefinition(e, n);
            },
            (u, n) => {
                this.emitDefinition(u, n);
            }
        );

        /**
         * Quite a hack, this is ONLY to satisfy the test subsystem, which
         * explicitly looks for a Toplevel.hpp
         */
        if (!this._generatedFiles.has(proposedFilename)) {
            this.startFile(proposedFilename);
            this._generatedFiles.forEach(f => {
                const include = (name: string): void => {
                    this.emitLine(`#include "${name}"`);
                };
                include(f);
            });
            this.finishFile();
        }
    }

    protected emitSourceStructure(proposedFilename: string): void {
        this._generatedFiles.clear();

        /** Gather all the unique/custom types used by the schema */
        this._allTypeNames.clear();
        this.forEachDeclaration("none", decl => {
            const definedTypes = directlyReachableTypes<string>(decl.type, t => {
                if (isNamedType(t) && (t instanceof ClassType || t instanceof EnumType || t instanceof UnionType)) {
                    return new Set([
                        this.sourcelikeToString(
                            this.cppType(
                                t,
                                {
                                    needsForwardIndirection: false,
                                    needsOptionalIndirection: false,
                                    inJsonNamespace: false
                                },
                                true
                            )
                        )
                    ]);
                }

                return null;
            });

            this._allTypeNames = setUnion(definedTypes, this._allTypeNames);
        });

        if (this._options.typeSourceStyle) {
            this.emitSingleSourceStructure(proposedFilename);
        } else {
            this.emitMultiSourceStructure(proposedFilename);
        }
    }
}<|MERGE_RESOLUTION|>--- conflicted
+++ resolved
@@ -576,14 +576,7 @@
         if (this._options.codeFormat) {
             this.emitLine("private:");
 
-<<<<<<< HEAD
             this.forEachClassProperty(c, "none", (name, jsonName, property) => {
-                this.emitLine(this.cppType(property.type, { needsForwardIndirection: true, needsOptionalIndirection: true, inJsonNamespace: false }, true), " ", name, ";");
-                if (constraints !== undefined && constraints.has(jsonName)) {
-                    this.emitLine("ClassMemberConstraint"," ", jsonName, "Constraint;");
-                }
-=======
-            this.forEachClassProperty(c, "none", (name, _jsonName, property) => {
                 this.emitLine(
                     this.cppType(
                         property.type,
@@ -594,7 +587,9 @@
                     name,
                     ";"
                 );
->>>>>>> ad1e8e4b
+                if (constraints !== undefined && constraints.has(jsonName)) {
+                    this.emitLine("ClassMemberConstraint"," ", jsonName, "Constraint;");
+                }
             });
 
             this.ensureBlankLine();
@@ -631,7 +626,6 @@
                  */
                 if (property.type instanceof UnionType && property.type.findMember("null") !== undefined) {
                     this.emitLine(rendered, " ", getterName, "() const { return ", name, "; }");
-<<<<<<< HEAD
                     if (constraints !== undefined && constraints.has(jsonName)) {
                         this.emitLine("void ", setterName, "(", rendered, " value) { if (value) checkConstraint(\"", name, "\", ", name, "Constraint, *value); this->", name, " = value; }");   
                     } else {
@@ -645,13 +639,6 @@
                     } else {
                         this.emitLine("void ", setterName, "(const ", rendered, "& value) { this->", name, " = value; }");   
                     }
-=======
-                    this.emitLine("void ", setterName, "(", rendered, " value) { this->", name, " = value; }");
-                } else {
-                    this.emitLine("const ", rendered, " & ", getterName, "() const { return ", name, "; }");
-                    this.emitLine(rendered, " & ", mutableGetterName, "() { return ", name, "; }");
-                    this.emitLine("void ", setterName, "(const ", rendered, "& value) { this->", name, " = value; }");
->>>>>>> ad1e8e4b
                 }
                 this.ensureBlankLine();
             }
@@ -691,12 +678,8 @@
 
     protected emitClass(c: ClassType, className: Name): void {
         this.emitDescription(this.descriptionForType(c));
-<<<<<<< HEAD
-        this.emitBlock([ this._options.codeFormat ? "class " : "struct ", className], true, () => {
+        this.emitBlock([this._options.codeFormat ? "class " : "struct ", className], true, () => {
             const constraints = this.generateClassConstraints(c);
-=======
-        this.emitBlock([this._options.codeFormat ? "class " : "struct ", className], true, () => {
->>>>>>> ad1e8e4b
             if (this._options.codeFormat) {
                 this.emitLine("public:");
                 if (constraints === undefined) {
